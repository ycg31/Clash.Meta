package listener

import (
	"fmt"
	"golang.org/x/exp/slices"
	"net"
	"sort"
	"strconv"
	"strings"
	"sync"

	"github.com/Dreamacro/clash/adapter/inbound"
<<<<<<< HEAD
	"github.com/Dreamacro/clash/component/ebpf"
=======
>>>>>>> 90b40a8e
	"github.com/Dreamacro/clash/config"
	C "github.com/Dreamacro/clash/constant"
	"github.com/Dreamacro/clash/listener/autoredir"
	"github.com/Dreamacro/clash/listener/http"
	"github.com/Dreamacro/clash/listener/mixed"
	"github.com/Dreamacro/clash/listener/redir"
	"github.com/Dreamacro/clash/listener/sing_shadowsocks"
	"github.com/Dreamacro/clash/listener/sing_tun"
	"github.com/Dreamacro/clash/listener/sing_vmess"
	"github.com/Dreamacro/clash/listener/socks"
	"github.com/Dreamacro/clash/listener/tproxy"
<<<<<<< HEAD
	"github.com/Dreamacro/clash/listener/tuic"
=======
>>>>>>> 90b40a8e
	"github.com/Dreamacro/clash/listener/tunnel"
	"github.com/Dreamacro/clash/log"

	"github.com/samber/lo"
)

var (
	allowLan    = false
	bindAddress = "*"

<<<<<<< HEAD
	socksListener       *socks.Listener
	socksUDPListener    *socks.UDPListener
	httpListener        *http.Listener
	redirListener       *redir.Listener
	redirUDPListener    *tproxy.UDPListener
	tproxyListener      *tproxy.Listener
	tproxyUDPListener   *tproxy.UDPListener
	mixedListener       *mixed.Listener
	mixedUDPLister      *socks.UDPListener
	tunLister           *sing_tun.Listener
	shadowSocksListener C.AdvanceListener
	vmessListener       *sing_vmess.Listener
	tcpTunListener      *tunnel.Listener
	udpTunListener      *tunnel.UdpListener
	tuicListener        *tuic.Listener
	autoRedirListener   *autoredir.Listener
	autoRedirProgram    *ebpf.TcEBpfProgram
	tcProgram           *ebpf.TcEBpfProgram

	// lock for recreate function
	socksMux     sync.Mutex
	httpMux      sync.Mutex
	redirMux     sync.Mutex
	tproxyMux    sync.Mutex
	mixedMux     sync.Mutex
	tunMux       sync.Mutex
	ssMux        sync.Mutex
	vmessMux     sync.Mutex
	tcpTunMux    sync.Mutex
	udpTunMux    sync.Mutex
	tuicMux      sync.Mutex
	autoRedirMux sync.Mutex
	tcMux        sync.Mutex

	LastTunConf  config.Tun
	LastTuicConf config.TuicServer
=======
	socksListener      *socks.Listener
	socksUDPListener   *socks.UDPListener
	httpListener       *http.Listener
	redirListener      *redir.Listener
	redirUDPListener   *tproxy.UDPListener
	tproxyListener     *tproxy.Listener
	tproxyUDPListener  *tproxy.UDPListener
	mixedListener      *mixed.Listener
	mixedUDPLister     *socks.UDPListener
	tunnelTCPListeners = map[string]*tunnel.Listener{}
	tunnelUDPListeners = map[string]*tunnel.PacketConn{}

	// lock for recreate function
	socksMux  sync.Mutex
	httpMux   sync.Mutex
	redirMux  sync.Mutex
	tproxyMux sync.Mutex
	mixedMux  sync.Mutex
	tunnelMux sync.Mutex
>>>>>>> 90b40a8e
)

type Ports struct {
	Port              int    `json:"port"`
	SocksPort         int    `json:"socks-port"`
	RedirPort         int    `json:"redir-port"`
	TProxyPort        int    `json:"tproxy-port"`
	MixedPort         int    `json:"mixed-port"`
	ShadowSocksConfig string `json:"ss-config"`
	VmessConfig       string `json:"vmess-config"`
	TcpTunConfig      string `json:"tcptun-config"`
	UdpTunConfig      string `json:"udptun-config"`
}

func GetTunConf() config.Tun {
	if tunLister == nil {
		return config.Tun{
			Enable: false,
		}
	}
	return tunLister.Config()
}

func GetTuicConf() config.TuicServer {
	if tuicListener == nil {
		return config.TuicServer{Enable: false}
	}
	return tuicListener.Config()
}

func AllowLan() bool {
	return allowLan
}

func BindAddress() string {
	return bindAddress
}

func SetAllowLan(al bool) {
	allowLan = al
}

func SetBindAddress(host string) {
	bindAddress = host
}

func ReCreateHTTP(port int, tcpIn chan<- C.ConnContext) {
	httpMux.Lock()
	defer httpMux.Unlock()

	var err error
	defer func() {
		if err != nil {
			log.Errorln("Start HTTP server error: %s", err.Error())
		}
	}()

	addr := genAddr(bindAddress, port, allowLan)

	if httpListener != nil {
		if httpListener.RawAddress() == addr {
			return
		}
		httpListener.Close()
		httpListener = nil
	}

	if portIsZero(addr) {
		return
	}

	httpListener, err = http.New(addr, tcpIn)
	if err != nil {
		log.Errorln("Start HTTP server error: %s", err.Error())
		return
	}

	log.Infoln("HTTP proxy listening at: %s", httpListener.Address())
}

func ReCreateSocks(port int, tcpIn chan<- C.ConnContext, udpIn chan<- *inbound.PacketAdapter) {
	socksMux.Lock()
	defer socksMux.Unlock()

	var err error
	defer func() {
		if err != nil {
			log.Errorln("Start SOCKS server error: %s", err.Error())
		}
	}()

	addr := genAddr(bindAddress, port, allowLan)

	shouldTCPIgnore := false
	shouldUDPIgnore := false

	if socksListener != nil {
		if socksListener.RawAddress() != addr {
			socksListener.Close()
			socksListener = nil
		} else {
			shouldTCPIgnore = true
		}
	}

	if socksUDPListener != nil {
		if socksUDPListener.RawAddress() != addr {
			socksUDPListener.Close()
			socksUDPListener = nil
		} else {
			shouldUDPIgnore = true
		}
	}

	if shouldTCPIgnore && shouldUDPIgnore {
		return
	}

	if portIsZero(addr) {
		return
	}

	tcpListener, err := socks.New(addr, tcpIn)
	if err != nil {
		return
	}

	udpListener, err := socks.NewUDP(addr, udpIn)
	if err != nil {
		tcpListener.Close()
		return
	}

	socksListener = tcpListener
	socksUDPListener = udpListener

	log.Infoln("SOCKS proxy listening at: %s", socksListener.Address())
}

func ReCreateRedir(port int, tcpIn chan<- C.ConnContext, udpIn chan<- *inbound.PacketAdapter) {
	redirMux.Lock()
	defer redirMux.Unlock()

	var err error
	defer func() {
		if err != nil {
			log.Errorln("Start Redir server error: %s", err.Error())
		}
	}()

	addr := genAddr(bindAddress, port, allowLan)

	if redirListener != nil {
		if redirListener.RawAddress() == addr {
			return
		}
		redirListener.Close()
		redirListener = nil
	}

	if redirUDPListener != nil {
		if redirUDPListener.RawAddress() == addr {
			return
		}
		redirUDPListener.Close()
		redirUDPListener = nil
	}

	if portIsZero(addr) {
		return
	}

	redirListener, err = redir.New(addr, tcpIn)
	if err != nil {
		return
	}

	redirUDPListener, err = tproxy.NewUDP(addr, udpIn)
	if err != nil {
		log.Warnln("Failed to start Redir UDP Listener: %s", err)
	}

	log.Infoln("Redirect proxy listening at: %s", redirListener.Address())
}

func ReCreateShadowSocks(shadowSocksConfig string, tcpIn chan<- C.ConnContext, udpIn chan<- *inbound.PacketAdapter) {
	ssMux.Lock()
	defer ssMux.Unlock()

	var err error
	defer func() {
		if err != nil {
			log.Errorln("Start ShadowSocks server error: %s", err.Error())
		}
	}()

	shouldIgnore := false

	if shadowSocksListener != nil {
		if shadowSocksListener.Config() != shadowSocksConfig {
			shadowSocksListener.Close()
			shadowSocksListener = nil
		} else {
			shouldIgnore = true
		}
	}

	if shouldIgnore {
		return
	}

	if len(shadowSocksConfig) == 0 {
		return
	}

	listener, err := sing_shadowsocks.New(shadowSocksConfig, tcpIn, udpIn)
	if err != nil {
		return
	}

	shadowSocksListener = listener

	return
}

func ReCreateVmess(vmessConfig string, tcpIn chan<- C.ConnContext, udpIn chan<- *inbound.PacketAdapter) {
	vmessMux.Lock()
	defer vmessMux.Unlock()

	var err error
	defer func() {
		if err != nil {
			log.Errorln("Start Vmess server error: %s", err.Error())
		}
	}()

	shouldIgnore := false

	if vmessListener != nil {
		if vmessListener.Config() != vmessConfig {
			vmessListener.Close()
			vmessListener = nil
		} else {
			shouldIgnore = true
		}
	}

	if shouldIgnore {
		return
	}

	if len(vmessConfig) == 0 {
		return
	}

	listener, err := sing_vmess.New(vmessConfig, tcpIn, udpIn)
	if err != nil {
		return
	}

	vmessListener = listener

	return
}

func ReCreateTcpTun(config string, tcpIn chan<- C.ConnContext, udpIn chan<- *inbound.PacketAdapter) {
	tcpTunMux.Lock()
	defer tcpTunMux.Unlock()
	shouldIgnore := false

	var err error
	defer func() {
		if err != nil {
			log.Errorln("Start TcpTun server error: %s", err.Error())
		}
	}()

	if tcpTunListener != nil {
		if tcpTunListener.Config() != config {
			tcpTunListener.Close()
			tcpTunListener = nil
		} else {
			shouldIgnore = true
		}
	}

	if shouldIgnore {
		return
	}

	tcpListener, err := tunnel.New(config, tcpIn)
	if err != nil {
		return
	}

	tcpTunListener = tcpListener

	return
}

func ReCreateUdpTun(config string, tcpIn chan<- C.ConnContext, udpIn chan<- *inbound.PacketAdapter) {
	udpTunMux.Lock()
	defer udpTunMux.Unlock()
	shouldIgnore := false

	var err error
	defer func() {
		if err != nil {
			log.Errorln("Start UdpTun server error: %s", err.Error())
		}
	}()

	if udpTunListener != nil {
		if udpTunListener.Config() != config {
			udpTunListener.Close()
			udpTunListener = nil
		} else {
			shouldIgnore = true
		}
	}

	if shouldIgnore {
		return
	}

	udpListener, err := tunnel.NewUdp(config, udpIn)
	if err != nil {
		return
	}

	udpTunListener = udpListener

	return
}

func ReCreateTuic(config config.TuicServer, tcpIn chan<- C.ConnContext, udpIn chan<- *inbound.PacketAdapter) {
	tuicMux.Lock()
	defer func() {
		LastTuicConf = config
		tuicMux.Unlock()
	}()
	shouldIgnore := false

	var err error
	defer func() {
		if err != nil {
			log.Errorln("Start Tuic server error: %s", err.Error())
		}
	}()

	if tuicListener != nil {
		if tuicListener.Config().String() != config.String() {
			tuicListener.Close()
			tuicListener = nil
		} else {
			shouldIgnore = true
		}
	}

	if shouldIgnore {
		return
	}

	if !config.Enable {
		return
	}

	listener, err := tuic.New(config, tcpIn, udpIn)
	if err != nil {
		return
	}

	tuicListener = listener

	return
}

func ReCreateTProxy(port int, tcpIn chan<- C.ConnContext, udpIn chan<- *inbound.PacketAdapter) {
	tproxyMux.Lock()
	defer tproxyMux.Unlock()

	var err error
	defer func() {
		if err != nil {
			log.Errorln("Start TProxy server error: %s", err.Error())
		}
	}()

	addr := genAddr(bindAddress, port, allowLan)

	if tproxyListener != nil {
		if tproxyListener.RawAddress() == addr {
			return
		}
		tproxyListener.Close()
		tproxyListener = nil
	}

	if tproxyUDPListener != nil {
		if tproxyUDPListener.RawAddress() == addr {
			return
		}
		tproxyUDPListener.Close()
		tproxyUDPListener = nil
	}

	if portIsZero(addr) {
		return
	}

	tproxyListener, err = tproxy.New(addr, tcpIn)
	if err != nil {
		return
	}

	tproxyUDPListener, err = tproxy.NewUDP(addr, udpIn)
	if err != nil {
		log.Warnln("Failed to start TProxy UDP Listener: %s", err)
	}

	log.Infoln("TProxy server listening at: %s", tproxyListener.Address())
}

func ReCreateMixed(port int, tcpIn chan<- C.ConnContext, udpIn chan<- *inbound.PacketAdapter) {
	mixedMux.Lock()
	defer mixedMux.Unlock()

	var err error
	defer func() {
		if err != nil {
			log.Errorln("Start Mixed(http+socks) server error: %s", err.Error())
		}
	}()

	addr := genAddr(bindAddress, port, allowLan)

	shouldTCPIgnore := false
	shouldUDPIgnore := false

	if mixedListener != nil {
		if mixedListener.RawAddress() != addr {
			mixedListener.Close()
			mixedListener = nil
		} else {
			shouldTCPIgnore = true
		}
	}
	if mixedUDPLister != nil {
		if mixedUDPLister.RawAddress() != addr {
			mixedUDPLister.Close()
			mixedUDPLister = nil
		} else {
			shouldUDPIgnore = true
		}
	}

	if shouldTCPIgnore && shouldUDPIgnore {
		return
	}

	if portIsZero(addr) {
		return
	}

	mixedListener, err = mixed.New(addr, tcpIn)
	if err != nil {
		return
	}

	mixedUDPLister, err = socks.NewUDP(addr, udpIn)
	if err != nil {
		mixedListener.Close()
		return
	}

	log.Infoln("Mixed(http+socks) proxy listening at: %s", mixedListener.Address())
}

<<<<<<< HEAD
func ReCreateTun(tunConf config.Tun, tcpIn chan<- C.ConnContext, udpIn chan<- *inbound.PacketAdapter) {
	tunMux.Lock()
	defer func() {
		LastTunConf = tunConf
		tunMux.Unlock()
	}()

	var err error
	defer func() {
		if err != nil {
			log.Errorln("Start TUN listening error: %s", err.Error())
			Cleanup(false)
		}
	}()

	if !hasTunConfigChange(&tunConf) {
		if tunLister != nil {
			tunLister.FlushDefaultInterface()
		}
		return
	}

	Cleanup(true)

	if !tunConf.Enable {
		return
	}

	tunLister, err = sing_tun.New(tunConf, tcpIn, udpIn)
}

func ReCreateRedirToTun(ifaceNames []string) {
	tcMux.Lock()
	defer tcMux.Unlock()

	nicArr := ifaceNames
	slices.Sort(nicArr)
	nicArr = slices.Compact(nicArr)

	if tcProgram != nil {
		tcProgram.Close()
		tcProgram = nil
	}

	if len(nicArr) == 0 {
		return
	}

	tunConf := GetTunConf()

	if !tunConf.Enable {
		return
	}

	program, err := ebpf.NewTcEBpfProgram(nicArr, tunConf.Device)
	if err != nil {
		log.Errorln("Attached tc ebpf program error: %v", err)
		return
	}
	tcProgram = program

	log.Infoln("Attached tc ebpf program to interfaces %v", tcProgram.RawNICs())
}

func ReCreateAutoRedir(ifaceNames []string, tcpIn chan<- C.ConnContext, _ chan<- *inbound.PacketAdapter) {
	autoRedirMux.Lock()
	defer autoRedirMux.Unlock()

	var err error
	defer func() {
		if err != nil {
			if autoRedirListener != nil {
				_ = autoRedirListener.Close()
				autoRedirListener = nil
			}
			if autoRedirProgram != nil {
				autoRedirProgram.Close()
				autoRedirProgram = nil
			}
			log.Errorln("Start auto redirect server error: %s", err.Error())
		}
	}()

	nicArr := ifaceNames
	slices.Sort(nicArr)
	nicArr = slices.Compact(nicArr)

	if autoRedirListener != nil && autoRedirProgram != nil {
		_ = autoRedirListener.Close()
		autoRedirProgram.Close()
		autoRedirListener = nil
		autoRedirProgram = nil
	}

	if len(nicArr) == 0 {
		return
	}

	defaultRouteInterfaceName, err := ebpf.GetAutoDetectInterface()
	if err != nil {
		return
	}

	addr := genAddr("*", C.TcpAutoRedirPort, true)

	autoRedirListener, err = autoredir.New(addr, tcpIn)
	if err != nil {
		return
	}

	autoRedirProgram, err = ebpf.NewRedirEBpfProgram(nicArr, autoRedirListener.TCPAddr().Port(), defaultRouteInterfaceName)
	if err != nil {
		return
	}

	autoRedirListener.SetLookupFunc(autoRedirProgram.Lookup)

	log.Infoln("Auto redirect proxy listening at: %s, attached tc ebpf program to interfaces %v", autoRedirListener.Address(), autoRedirProgram.RawNICs())
=======
func PatchTunnel(tunnels []config.Tunnel, tcpIn chan<- C.ConnContext, udpIn chan<- *inbound.PacketAdapter) {
	tunnelMux.Lock()
	defer tunnelMux.Unlock()

	type addrProxy struct {
		network string
		addr    string
		target  string
		proxy   string
	}

	tcpOld := lo.Map(
		lo.Keys(tunnelTCPListeners),
		func(key string, _ int) addrProxy {
			parts := strings.Split(key, "/")
			return addrProxy{
				network: "tcp",
				addr:    parts[0],
				target:  parts[1],
				proxy:   parts[2],
			}
		},
	)
	udpOld := lo.Map(
		lo.Keys(tunnelUDPListeners),
		func(key string, _ int) addrProxy {
			parts := strings.Split(key, "/")
			return addrProxy{
				network: "udp",
				addr:    parts[0],
				target:  parts[1],
				proxy:   parts[2],
			}
		},
	)
	oldElm := lo.Union(tcpOld, udpOld)

	newElm := lo.FlatMap(
		tunnels,
		func(tunnel config.Tunnel, _ int) []addrProxy {
			return lo.Map(
				tunnel.Network,
				func(network string, _ int) addrProxy {
					return addrProxy{
						network: network,
						addr:    tunnel.Address,
						target:  tunnel.Target,
						proxy:   tunnel.Proxy,
					}
				},
			)
		},
	)

	needClose, needCreate := lo.Difference(oldElm, newElm)

	for _, elm := range needClose {
		key := fmt.Sprintf("%s/%s/%s", elm.addr, elm.target, elm.proxy)
		if elm.network == "tcp" {
			tunnelTCPListeners[key].Close()
			delete(tunnelTCPListeners, key)
		} else {
			tunnelUDPListeners[key].Close()
			delete(tunnelUDPListeners, key)
		}
	}

	for _, elm := range needCreate {
		key := fmt.Sprintf("%s/%s/%s", elm.addr, elm.target, elm.proxy)
		if elm.network == "tcp" {
			l, err := tunnel.New(elm.addr, elm.target, elm.proxy, tcpIn)
			if err != nil {
				log.Errorln("Start tunnel %s error: %s", elm.target, err.Error())
				continue
			}
			tunnelTCPListeners[key] = l
			log.Infoln("Tunnel(tcp/%s) proxy %s listening at: %s", elm.target, elm.proxy, tunnelTCPListeners[key].Address())
		} else {
			l, err := tunnel.NewUDP(elm.addr, elm.target, elm.proxy, udpIn)
			if err != nil {
				log.Errorln("Start tunnel %s error: %s", elm.target, err.Error())
				continue
			}
			tunnelUDPListeners[key] = l
			log.Infoln("Tunnel(udp/%s) proxy %s listening at: %s", elm.target, elm.proxy, tunnelUDPListeners[key].Address())
		}
	}
>>>>>>> 90b40a8e
}

// GetPorts return the ports of proxy servers
func GetPorts() *Ports {
	ports := &Ports{}

	if httpListener != nil {
		_, portStr, _ := net.SplitHostPort(httpListener.Address())
		port, _ := strconv.Atoi(portStr)
		ports.Port = port
	}

	if socksListener != nil {
		_, portStr, _ := net.SplitHostPort(socksListener.Address())
		port, _ := strconv.Atoi(portStr)
		ports.SocksPort = port
	}

	if redirListener != nil {
		_, portStr, _ := net.SplitHostPort(redirListener.Address())
		port, _ := strconv.Atoi(portStr)
		ports.RedirPort = port
	}

	if tproxyListener != nil {
		_, portStr, _ := net.SplitHostPort(tproxyListener.Address())
		port, _ := strconv.Atoi(portStr)
		ports.TProxyPort = port
	}

	if mixedListener != nil {
		_, portStr, _ := net.SplitHostPort(mixedListener.Address())
		port, _ := strconv.Atoi(portStr)
		ports.MixedPort = port
	}

	if shadowSocksListener != nil {
		ports.ShadowSocksConfig = shadowSocksListener.Config()
	}

	if vmessListener != nil {
		ports.VmessConfig = vmessListener.Config()
	}

	if tcpTunListener != nil {
		ports.TcpTunConfig = tcpTunListener.Config()
	}

	if udpTunListener != nil {
		ports.UdpTunConfig = udpTunListener.Config()
	}

	return ports
}

func portIsZero(addr string) bool {
	_, port, err := net.SplitHostPort(addr)
	if port == "0" || port == "" || err != nil {
		return true
	}
	return false
}

func genAddr(host string, port int, allowLan bool) string {
	if allowLan {
		if host == "*" {
			return fmt.Sprintf(":%d", port)
		}
		return fmt.Sprintf("%s:%d", host, port)
	}

	return fmt.Sprintf("127.0.0.1:%d", port)
}

func hasTunConfigChange(tunConf *config.Tun) bool {
	if LastTunConf.Enable != tunConf.Enable ||
		LastTunConf.Device != tunConf.Device ||
		LastTunConf.Stack != tunConf.Stack ||
		LastTunConf.AutoRoute != tunConf.AutoRoute ||
		LastTunConf.AutoDetectInterface != tunConf.AutoDetectInterface ||
		LastTunConf.MTU != tunConf.MTU ||
		LastTunConf.StrictRoute != tunConf.StrictRoute ||
		LastTunConf.EndpointIndependentNat != tunConf.EndpointIndependentNat ||
		LastTunConf.UDPTimeout != tunConf.UDPTimeout {
		return true
	}

	if len(LastTunConf.DNSHijack) != len(tunConf.DNSHijack) {
		return true
	}

	sort.Slice(tunConf.DNSHijack, func(i, j int) bool {
		return tunConf.DNSHijack[i].Addr().Less(tunConf.DNSHijack[j].Addr())
	})

	sort.Slice(tunConf.Inet4Address, func(i, j int) bool {
		return tunConf.Inet4Address[i].Build().String() < tunConf.Inet4Address[j].Build().String()
	})

	sort.Slice(tunConf.Inet6Address, func(i, j int) bool {
		return tunConf.Inet6Address[i].Build().String() < tunConf.Inet6Address[j].Build().String()
	})

	sort.Slice(tunConf.Inet4RouteAddress, func(i, j int) bool {
		return tunConf.Inet4RouteAddress[i].Build().String() < tunConf.Inet4RouteAddress[j].Build().String()
	})

	sort.Slice(tunConf.Inet6RouteAddress, func(i, j int) bool {
		return tunConf.Inet6RouteAddress[i].Build().String() < tunConf.Inet6RouteAddress[j].Build().String()
	})

	sort.Slice(tunConf.IncludeUID, func(i, j int) bool {
		return tunConf.IncludeUID[i] < tunConf.IncludeUID[j]
	})

	sort.Slice(tunConf.IncludeUIDRange, func(i, j int) bool {
		return tunConf.IncludeUIDRange[i] < tunConf.IncludeUIDRange[j]
	})

	sort.Slice(tunConf.ExcludeUID, func(i, j int) bool {
		return tunConf.ExcludeUID[i] < tunConf.ExcludeUID[j]
	})

	sort.Slice(tunConf.ExcludeUIDRange, func(i, j int) bool {
		return tunConf.ExcludeUIDRange[i] < tunConf.ExcludeUIDRange[j]
	})

	sort.Slice(tunConf.IncludeAndroidUser, func(i, j int) bool {
		return tunConf.IncludeAndroidUser[i] < tunConf.IncludeAndroidUser[j]
	})

	sort.Slice(tunConf.IncludePackage, func(i, j int) bool {
		return tunConf.IncludePackage[i] < tunConf.IncludePackage[j]
	})

	sort.Slice(tunConf.ExcludePackage, func(i, j int) bool {
		return tunConf.ExcludePackage[i] < tunConf.ExcludePackage[j]
	})

	if !slices.Equal(tunConf.DNSHijack, LastTunConf.DNSHijack) ||
		!slices.Equal(tunConf.Inet4Address, LastTunConf.Inet4Address) ||
		!slices.Equal(tunConf.Inet6Address, LastTunConf.Inet6Address) ||
		!slices.Equal(tunConf.Inet4RouteAddress, LastTunConf.Inet4RouteAddress) ||
		!slices.Equal(tunConf.Inet6RouteAddress, LastTunConf.Inet6RouteAddress) ||
		!slices.Equal(tunConf.IncludeUID, LastTunConf.IncludeUID) ||
		!slices.Equal(tunConf.IncludeUIDRange, LastTunConf.IncludeUIDRange) ||
		!slices.Equal(tunConf.ExcludeUID, LastTunConf.ExcludeUID) ||
		!slices.Equal(tunConf.ExcludeUIDRange, LastTunConf.ExcludeUIDRange) ||
		!slices.Equal(tunConf.IncludeAndroidUser, LastTunConf.IncludeAndroidUser) ||
		!slices.Equal(tunConf.IncludePackage, LastTunConf.IncludePackage) ||
		!slices.Equal(tunConf.ExcludePackage, LastTunConf.ExcludePackage) {
		return true
	}

	return false
}

func Cleanup(wait bool) {
	if tunLister != nil {
		tunLister.Close()
		tunLister = nil
	}
	LastTunConf = config.Tun{}
}<|MERGE_RESOLUTION|>--- conflicted
+++ resolved
@@ -10,10 +10,7 @@
 	"sync"
 
 	"github.com/Dreamacro/clash/adapter/inbound"
-<<<<<<< HEAD
 	"github.com/Dreamacro/clash/component/ebpf"
-=======
->>>>>>> 90b40a8e
 	"github.com/Dreamacro/clash/config"
 	C "github.com/Dreamacro/clash/constant"
 	"github.com/Dreamacro/clash/listener/autoredir"
@@ -25,10 +22,7 @@
 	"github.com/Dreamacro/clash/listener/sing_vmess"
 	"github.com/Dreamacro/clash/listener/socks"
 	"github.com/Dreamacro/clash/listener/tproxy"
-<<<<<<< HEAD
 	"github.com/Dreamacro/clash/listener/tuic"
-=======
->>>>>>> 90b40a8e
 	"github.com/Dreamacro/clash/listener/tunnel"
 	"github.com/Dreamacro/clash/log"
 
@@ -39,7 +33,6 @@
 	allowLan    = false
 	bindAddress = "*"
 
-<<<<<<< HEAD
 	socksListener       *socks.Listener
 	socksUDPListener    *socks.UDPListener
 	httpListener        *http.Listener
@@ -49,11 +42,11 @@
 	tproxyUDPListener   *tproxy.UDPListener
 	mixedListener       *mixed.Listener
 	mixedUDPLister      *socks.UDPListener
+	tunnelTCPListeners  = map[string]*tunnel.Listener{}
+	tunnelUDPListeners  = map[string]*tunnel.PacketConn{}
 	tunLister           *sing_tun.Listener
 	shadowSocksListener C.AdvanceListener
 	vmessListener       *sing_vmess.Listener
-	tcpTunListener      *tunnel.Listener
-	udpTunListener      *tunnel.UdpListener
 	tuicListener        *tuic.Listener
 	autoRedirListener   *autoredir.Listener
 	autoRedirProgram    *ebpf.TcEBpfProgram
@@ -65,38 +58,16 @@
 	redirMux     sync.Mutex
 	tproxyMux    sync.Mutex
 	mixedMux     sync.Mutex
+	tunnelMux    sync.Mutex
 	tunMux       sync.Mutex
 	ssMux        sync.Mutex
 	vmessMux     sync.Mutex
-	tcpTunMux    sync.Mutex
-	udpTunMux    sync.Mutex
 	tuicMux      sync.Mutex
 	autoRedirMux sync.Mutex
 	tcMux        sync.Mutex
 
 	LastTunConf  config.Tun
 	LastTuicConf config.TuicServer
-=======
-	socksListener      *socks.Listener
-	socksUDPListener   *socks.UDPListener
-	httpListener       *http.Listener
-	redirListener      *redir.Listener
-	redirUDPListener   *tproxy.UDPListener
-	tproxyListener     *tproxy.Listener
-	tproxyUDPListener  *tproxy.UDPListener
-	mixedListener      *mixed.Listener
-	mixedUDPLister     *socks.UDPListener
-	tunnelTCPListeners = map[string]*tunnel.Listener{}
-	tunnelUDPListeners = map[string]*tunnel.PacketConn{}
-
-	// lock for recreate function
-	socksMux  sync.Mutex
-	httpMux   sync.Mutex
-	redirMux  sync.Mutex
-	tproxyMux sync.Mutex
-	mixedMux  sync.Mutex
-	tunnelMux sync.Mutex
->>>>>>> 90b40a8e
 )
 
 type Ports struct {
@@ -107,8 +78,6 @@
 	MixedPort         int    `json:"mixed-port"`
 	ShadowSocksConfig string `json:"ss-config"`
 	VmessConfig       string `json:"vmess-config"`
-	TcpTunConfig      string `json:"tcptun-config"`
-	UdpTunConfig      string `json:"udptun-config"`
 }
 
 func GetTunConf() config.Tun {
@@ -362,76 +331,6 @@
 	return
 }
 
-func ReCreateTcpTun(config string, tcpIn chan<- C.ConnContext, udpIn chan<- *inbound.PacketAdapter) {
-	tcpTunMux.Lock()
-	defer tcpTunMux.Unlock()
-	shouldIgnore := false
-
-	var err error
-	defer func() {
-		if err != nil {
-			log.Errorln("Start TcpTun server error: %s", err.Error())
-		}
-	}()
-
-	if tcpTunListener != nil {
-		if tcpTunListener.Config() != config {
-			tcpTunListener.Close()
-			tcpTunListener = nil
-		} else {
-			shouldIgnore = true
-		}
-	}
-
-	if shouldIgnore {
-		return
-	}
-
-	tcpListener, err := tunnel.New(config, tcpIn)
-	if err != nil {
-		return
-	}
-
-	tcpTunListener = tcpListener
-
-	return
-}
-
-func ReCreateUdpTun(config string, tcpIn chan<- C.ConnContext, udpIn chan<- *inbound.PacketAdapter) {
-	udpTunMux.Lock()
-	defer udpTunMux.Unlock()
-	shouldIgnore := false
-
-	var err error
-	defer func() {
-		if err != nil {
-			log.Errorln("Start UdpTun server error: %s", err.Error())
-		}
-	}()
-
-	if udpTunListener != nil {
-		if udpTunListener.Config() != config {
-			udpTunListener.Close()
-			udpTunListener = nil
-		} else {
-			shouldIgnore = true
-		}
-	}
-
-	if shouldIgnore {
-		return
-	}
-
-	udpListener, err := tunnel.NewUdp(config, udpIn)
-	if err != nil {
-		return
-	}
-
-	udpTunListener = udpListener
-
-	return
-}
-
 func ReCreateTuic(config config.TuicServer, tcpIn chan<- C.ConnContext, udpIn chan<- *inbound.PacketAdapter) {
 	tuicMux.Lock()
 	defer func() {
@@ -575,7 +474,6 @@
 	log.Infoln("Mixed(http+socks) proxy listening at: %s", mixedListener.Address())
 }
 
-<<<<<<< HEAD
 func ReCreateTun(tunConf config.Tun, tcpIn chan<- C.ConnContext, udpIn chan<- *inbound.PacketAdapter) {
 	tunMux.Lock()
 	defer func() {
@@ -694,7 +592,8 @@
 	autoRedirListener.SetLookupFunc(autoRedirProgram.Lookup)
 
 	log.Infoln("Auto redirect proxy listening at: %s, attached tc ebpf program to interfaces %v", autoRedirListener.Address(), autoRedirProgram.RawNICs())
-=======
+}
+
 func PatchTunnel(tunnels []config.Tunnel, tcpIn chan<- C.ConnContext, udpIn chan<- *inbound.PacketAdapter) {
 	tunnelMux.Lock()
 	defer tunnelMux.Unlock()
@@ -782,7 +681,6 @@
 			log.Infoln("Tunnel(udp/%s) proxy %s listening at: %s", elm.target, elm.proxy, tunnelUDPListeners[key].Address())
 		}
 	}
->>>>>>> 90b40a8e
 }
 
 // GetPorts return the ports of proxy servers
@@ -825,14 +723,6 @@
 
 	if vmessListener != nil {
 		ports.VmessConfig = vmessListener.Config()
-	}
-
-	if tcpTunListener != nil {
-		ports.TcpTunConfig = tcpTunListener.Config()
-	}
-
-	if udpTunListener != nil {
-		ports.UdpTunConfig = udpTunListener.Config()
 	}
 
 	return ports
