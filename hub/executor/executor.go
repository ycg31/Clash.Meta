package executor

import (
	"fmt"
	"github.com/Dreamacro/clash/listener/tproxy"
	"net"
	"os"
	"runtime"
	"strconv"
	"strings"
	"sync"

	"github.com/Dreamacro/clash/adapter"
	"github.com/Dreamacro/clash/adapter/outboundgroup"
	"github.com/Dreamacro/clash/component/auth"
	"github.com/Dreamacro/clash/component/dialer"
	"github.com/Dreamacro/clash/component/iface"
	"github.com/Dreamacro/clash/component/profile"
	"github.com/Dreamacro/clash/component/profile/cachefile"
	"github.com/Dreamacro/clash/component/resolver"
	"github.com/Dreamacro/clash/component/trie"
	"github.com/Dreamacro/clash/config"
	C "github.com/Dreamacro/clash/constant"
	"github.com/Dreamacro/clash/constant/provider"
	"github.com/Dreamacro/clash/dns"
	P "github.com/Dreamacro/clash/listener"
	authStore "github.com/Dreamacro/clash/listener/auth"
	"github.com/Dreamacro/clash/listener/tun/dev"
	"github.com/Dreamacro/clash/log"
	"github.com/Dreamacro/clash/tunnel"
)

var mux sync.Mutex

func readConfig(path string) ([]byte, error) {
	if _, err := os.Stat(path); os.IsNotExist(err) {
		return nil, err
	}
	data, err := os.ReadFile(path)
	if err != nil {
		return nil, err
	}

	if len(data) == 0 {
		return nil, fmt.Errorf("configuration file %s is empty", path)
	}

	return data, err
}

// Parse config with default config path
func Parse() (*config.Config, error) {
	return ParseWithPath(C.Path.Config())
}

// ParseWithPath parse config with custom config path
func ParseWithPath(path string) (*config.Config, error) {
	buf, err := readConfig(path)
	if err != nil {
		return nil, err
	}

	return ParseWithBytes(buf)
}

// ParseWithBytes config with buffer
func ParseWithBytes(buf []byte) (*config.Config, error) {
	return config.Parse(buf)
}

// ApplyConfig dispatch configure to all parts
func ApplyConfig(cfg *config.Config, force bool) {
	mux.Lock()
	defer mux.Unlock()

	updateUsers(cfg.Users)
	updateProxies(cfg.Proxies, cfg.Providers)
	updateRules(cfg.Rules, cfg.RuleProviders)
	updateHosts(cfg.Hosts)
	updateProfile(cfg)
	updateIPTables(cfg.DNS, cfg.General)
	updateDNS(cfg.DNS, cfg.General)
	updateGeneral(cfg.General, force)
	updateExperimental(cfg)
}

func GetGeneral() *config.General {
	ports := P.GetPorts()
	authenticator := []string{}
	if auth := authStore.Authenticator(); auth != nil {
		authenticator = auth.Users()
	}

	general := &config.General{
		Inbound: config.Inbound{
			Port:           ports.Port,
			SocksPort:      ports.SocksPort,
			RedirPort:      ports.RedirPort,
			TProxyPort:     ports.TProxyPort,
			MixedPort:      ports.MixedPort,
			Tun:            P.Tun(),
			Authentication: authenticator,
			AllowLan:       P.AllowLan(),
			BindAddress:    P.BindAddress(),
		},
		Mode:     tunnel.Mode(),
		LogLevel: log.Level(),
		IPv6:     !resolver.DisableIPv6,
	}

	return general
}

func updateExperimental(c *config.Config) {}

func updateDNS(c *config.DNS, general *config.General) {
	if !c.Enable && !general.Tun.Enable {
		resolver.DefaultResolver = nil
		resolver.MainResolver = nil
		resolver.DefaultHostMapper = nil
		dns.ReCreateServer("", nil, nil)
		return
	}

	cfg := dns.Config{
		Main:         c.NameServer,
		Fallback:     c.Fallback,
		IPv6:         c.IPv6,
		EnhancedMode: c.EnhancedMode,
		Pool:         c.FakeIPRange,
		Hosts:        c.Hosts,
		FallbackFilter: dns.FallbackFilter{
			GeoIP:     c.FallbackFilter.GeoIP,
			GeoIPCode: c.FallbackFilter.GeoIPCode,
			IPCIDR:    c.FallbackFilter.IPCIDR,
			Domain:    c.FallbackFilter.Domain,
			GeoSite:   c.FallbackFilter.GeoSite,
		},
		Default: c.DefaultNameserver,
		Policy:  c.NameServerPolicy,
	}

	r := dns.NewResolver(cfg)
	mr := dns.NewMainResolver(r)
	m := dns.NewEnhancer(cfg)

	// reuse cache of old host mapper
	if old := resolver.DefaultHostMapper; old != nil {
		m.PatchFrom(old.(*dns.ResolverEnhancer))
	}

	resolver.DefaultResolver = r
	resolver.MainResolver = mr
	resolver.DefaultHostMapper = m
<<<<<<< HEAD
	if general.Tun.Enable && !strings.EqualFold(general.Tun.Stack, "gvisor") {
		resolver.DefaultLocalServer = dns.NewLocalServer(r, m)
	} else {
		resolver.DefaultLocalServer = nil
	}

	if c.Enable {
		if err := dns.ReCreateServer(c.Listen, r, m); err != nil {
			log.Errorln("Start DNS server error: %s", err.Error())
			return
		}

		if c.Listen != "" {
			log.Infoln("DNS server listening at: %s", c.Listen)
		}
	}
=======

	dns.ReCreateServer(c.Listen, r, m)
>>>>>>> 3cb87e08
}

func updateHosts(tree *trie.DomainTrie) {
	resolver.DefaultHosts = tree
}

func updateProxies(proxies map[string]C.Proxy, providers map[string]provider.ProxyProvider) {
	tunnel.UpdateProxies(proxies, providers)
}

func updateRules(rules []C.Rule, ruleProviders map[string]*provider.RuleProvider) {
	tunnel.UpdateRules(rules, ruleProviders)
}

func updateGeneral(general *config.General, force bool) {
	tunnel.SetMode(general.Mode)
	resolver.DisableIPv6 = !general.IPv6
	adapter.UnifiedDelay.Store(general.UnifiedDelay)

	if (general.Tun.Enable || general.TProxyPort != 0) && general.Interface == "" {
		autoDetectInterfaceName, err := dev.GetAutoDetectInterface()
		if err == nil {
			if autoDetectInterfaceName != "" && autoDetectInterfaceName != "<nil>" {
				general.Interface = autoDetectInterfaceName
			} else {
				log.Debugln("Auto detect interface name is empty.")
			}
		} else {
			log.Debugln("Can not find auto detect interface. %s", err.Error())
		}
	}

	dialer.DefaultInterface.Store(general.Interface)

	log.Infoln("Use interface name: %s", general.Interface)

	iface.FlushCache()

	if !force {
		log.SetLevel(general.LogLevel)
		return
	}

	allowLan := general.AllowLan
	P.SetAllowLan(allowLan)

	bindAddress := general.BindAddress
	P.SetBindAddress(bindAddress)

	tcpIn := tunnel.TCPIn()
	udpIn := tunnel.UDPIn()

<<<<<<< HEAD
	if err := P.ReCreateHTTP(general.Port, tcpIn); err != nil {
		log.Errorln("Start HTTP server error: %s", err.Error())
	}

	if err := P.ReCreateSocks(general.SocksPort, tcpIn, udpIn); err != nil {
		log.Errorln("Start SOCKS server error: %s", err.Error())
	}

	if err := P.ReCreateRedir(general.RedirPort, tcpIn, udpIn); err != nil {
		log.Errorln("Start Redir server error: %s", err.Error())
	}

	if err := P.ReCreateTProxy(general.TProxyPort, tcpIn, udpIn); err != nil {
		log.Errorln("Start TProxy server error: %s", err.Error())
	}

	if err := P.ReCreateMixed(general.MixedPort, tcpIn, udpIn); err != nil {
		log.Errorln("Start Mixed(http and socks) server error: %s", err.Error())
	}

	if err := P.ReCreateTun(general.Tun, tcpIn, udpIn); err != nil {
		log.Errorln("Start Tun interface error: %s", err.Error())
		os.Exit(2)
	}

	log.SetLevel(general.LogLevel)
=======
	P.ReCreateHTTP(general.Port, tcpIn)
	P.ReCreateSocks(general.SocksPort, tcpIn, udpIn)
	P.ReCreateRedir(general.RedirPort, tcpIn, udpIn)
	P.ReCreateTProxy(general.TProxyPort, tcpIn, udpIn)
	P.ReCreateMixed(general.MixedPort, tcpIn, udpIn)
>>>>>>> 3cb87e08
}

func updateUsers(users []auth.AuthUser) {
	authenticator := auth.NewAuthenticator(users)
	authStore.SetAuthenticator(authenticator)
	if authenticator != nil {
		log.Infoln("Authentication of local server updated")
	}
}

func updateProfile(cfg *config.Config) {
	profileCfg := cfg.Profile

	profile.StoreSelected.Store(profileCfg.StoreSelected)
	if profileCfg.StoreSelected {
		patchSelectGroup(cfg.Proxies)
	}
}

func patchSelectGroup(proxies map[string]C.Proxy) {
	mapping := cachefile.Cache().SelectedMap()
	if mapping == nil {
		return
	}

	for name, proxy := range proxies {
		outbound, ok := proxy.(*adapter.Proxy)
		if !ok {
			continue
		}

		selector, ok := outbound.ProxyAdapter.(*outboundgroup.Selector)
		if !ok {
			continue
		}

		selected, exist := mapping[name]
		if !exist {
			continue
		}

		selector.Set(selected)
	}
}

func updateIPTables(dns *config.DNS, general *config.General) {
	AutoIptables := C.AutoIptables
	if runtime.GOOS != "linux" || dns.Listen == "" || general.TProxyPort == 0 || general.Tun.Enable || AutoIptables != "Enable" {
		return
	}

	_, dnsPortStr, err := net.SplitHostPort(dns.Listen)
	if dnsPortStr == "0" || dnsPortStr == "" || err != nil {
		return
	}

	dnsPort, err := strconv.Atoi(dnsPortStr)
	if err != nil {
		return
	}

	tproxy.CleanUpTProxyLinuxIPTables()

	err = tproxy.SetTProxyLinuxIPTables(general.Interface, general.TProxyPort, dnsPort)

	if err != nil {
		log.Errorln("Can not setting iptables for TProxy on linux, %s", err.Error())
		os.Exit(2)
	}
}

func CleanUp() {
	P.CleanUp()
	AutoIptables := C.AutoIptables
	if runtime.GOOS == "linux" && AutoIptables == "Enable" {
		tproxy.CleanUpTProxyLinuxIPTables()
	}
}<|MERGE_RESOLUTION|>--- conflicted
+++ resolved
@@ -81,6 +81,7 @@
 	updateIPTables(cfg.DNS, cfg.General)
 	updateDNS(cfg.DNS, cfg.General)
 	updateGeneral(cfg.General, force)
+	updateDNS(cfg.DNS)
 	updateExperimental(cfg)
 }
 
@@ -152,7 +153,6 @@
 	resolver.DefaultResolver = r
 	resolver.MainResolver = mr
 	resolver.DefaultHostMapper = m
-<<<<<<< HEAD
 	if general.Tun.Enable && !strings.EqualFold(general.Tun.Stack, "gvisor") {
 		resolver.DefaultLocalServer = dns.NewLocalServer(r, m)
 	} else {
@@ -160,19 +160,7 @@
 	}
 
 	if c.Enable {
-		if err := dns.ReCreateServer(c.Listen, r, m); err != nil {
-			log.Errorln("Start DNS server error: %s", err.Error())
-			return
-		}
-
-		if c.Listen != "" {
-			log.Infoln("DNS server listening at: %s", c.Listen)
-		}
-	}
-=======
-
-	dns.ReCreateServer(c.Listen, r, m)
->>>>>>> 3cb87e08
+		dns.ReCreateServer(c.Listen, r, m)
 }
 
 func updateHosts(tree *trie.DomainTrie) {
@@ -225,40 +213,11 @@
 	tcpIn := tunnel.TCPIn()
 	udpIn := tunnel.UDPIn()
 
-<<<<<<< HEAD
-	if err := P.ReCreateHTTP(general.Port, tcpIn); err != nil {
-		log.Errorln("Start HTTP server error: %s", err.Error())
-	}
-
-	if err := P.ReCreateSocks(general.SocksPort, tcpIn, udpIn); err != nil {
-		log.Errorln("Start SOCKS server error: %s", err.Error())
-	}
-
-	if err := P.ReCreateRedir(general.RedirPort, tcpIn, udpIn); err != nil {
-		log.Errorln("Start Redir server error: %s", err.Error())
-	}
-
-	if err := P.ReCreateTProxy(general.TProxyPort, tcpIn, udpIn); err != nil {
-		log.Errorln("Start TProxy server error: %s", err.Error())
-	}
-
-	if err := P.ReCreateMixed(general.MixedPort, tcpIn, udpIn); err != nil {
-		log.Errorln("Start Mixed(http and socks) server error: %s", err.Error())
-	}
-
-	if err := P.ReCreateTun(general.Tun, tcpIn, udpIn); err != nil {
-		log.Errorln("Start Tun interface error: %s", err.Error())
-		os.Exit(2)
-	}
-
-	log.SetLevel(general.LogLevel)
-=======
 	P.ReCreateHTTP(general.Port, tcpIn)
 	P.ReCreateSocks(general.SocksPort, tcpIn, udpIn)
 	P.ReCreateRedir(general.RedirPort, tcpIn, udpIn)
 	P.ReCreateTProxy(general.TProxyPort, tcpIn, udpIn)
 	P.ReCreateMixed(general.MixedPort, tcpIn, udpIn)
->>>>>>> 3cb87e08
 }
 
 func updateUsers(users []auth.AuthUser) {
