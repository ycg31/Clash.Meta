--- conflicted
+++ resolved
@@ -97,16 +97,11 @@
 
 // MarshalJSON implements C.ProxyAdapter
 func (f *Fallback) MarshalJSON() ([]byte, error) {
-	all := make([]string, 0)
+	var all []string
 	for _, proxy := range f.proxies(false) {
 		all = append(all, proxy.Name())
 	}
-<<<<<<< HEAD
-
-	return json.Marshal(map[string]interface{}{
-=======
 	return json.Marshal(map[string]any{
->>>>>>> fb7d3402
 		"type": f.Type().String(),
 		"now":  f.Now(),
 		"all":  all,
@@ -120,13 +115,8 @@
 }
 
 func (f *Fallback) proxies(touch bool) []C.Proxy {
-<<<<<<< HEAD
-	elm, _, _ := f.single.Do(func() (interface{}, error) {
-		return getProvidersProxies(f.providers, touch, f.filter), nil
-=======
 	elm, _, _ := f.single.Do(func() (any, error) {
 		return getProvidersProxies(f.providers, touch), nil
->>>>>>> fb7d3402
 	})
 
 	return elm.([]C.Proxy)
