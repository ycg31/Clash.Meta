--- conflicted
+++ resolved
@@ -3,10 +3,7 @@
 import (
 	"context"
 	"crypto/tls"
-<<<<<<< HEAD
-=======
 	"errors"
->>>>>>> de264c42
 	"fmt"
 	"net"
 	"net/netip"
@@ -14,13 +11,11 @@
 	"time"
 
 	"github.com/Dreamacro/clash/common/cache"
-<<<<<<< HEAD
 	"github.com/Dreamacro/clash/common/nnip"
+	"github.com/Dreamacro/clash/common/picker"
 	"github.com/Dreamacro/clash/component/dialer"
+	"github.com/Dreamacro/clash/component/resolver"
 	C "github.com/Dreamacro/clash/constant"
-=======
-	"github.com/Dreamacro/clash/common/picker"
->>>>>>> de264c42
 	"github.com/Dreamacro/clash/log"
 	"github.com/Dreamacro/clash/tunnel"
 
@@ -71,11 +66,7 @@
 	for _, s := range servers {
 		switch s.Net {
 		case "https":
-<<<<<<< HEAD
 			ret = append(ret, newDoHClient(s.Addr, resolver, s.PreferH3, s.Params, s.ProxyAdapter))
-=======
-			ret = append(ret, newDoHClient(s.Addr, s.Interface, resolver))
->>>>>>> de264c42
 			continue
 		case "dhcp":
 			ret = append(ret, newDHCPClient(s.Addr))
@@ -83,8 +74,8 @@
 		case "quic":
 			if doq, err := newDoQ(resolver, s.Addr, s.ProxyAdapter); err == nil {
 				ret = append(ret, doq)
-			}else{
-				log.Fatalln("DoQ format error: %v",err)
+			} else {
+				log.Fatalln("DoQ format error: %v", err)
 			}
 			continue
 		}
@@ -135,7 +126,6 @@
 	return ips
 }
 
-<<<<<<< HEAD
 func msgToDomain(msg *D.Msg) string {
 	if len(msg.Question) > 0 {
 		return strings.TrimRight(msg.Question[0].Name, ".")
@@ -220,12 +210,13 @@
 	}
 
 	return adapter.DialContext(ctx, metadata, opts...)
-=======
+}
+
 func batchExchange(ctx context.Context, clients []dnsClient, m *D.Msg) (msg *D.Msg, err error) {
-	fast, ctx := picker.WithContext(ctx)
+	fast, ctx := picker.WithTimeout[*D.Msg](ctx, resolver.DefaultDNSTimeout)
 	for _, client := range clients {
 		r := client
-		fast.Go(func() (any, error) {
+		fast.Go(func() (*D.Msg, error) {
 			m, err := r.ExchangeContext(ctx, m)
 			if err != nil {
 				return nil, err
@@ -245,7 +236,6 @@
 		return nil, err
 	}
 
-	msg = elm.(*D.Msg)
+	msg = elm
 	return
->>>>>>> de264c42
 }