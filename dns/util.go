package dns

import (
	"context"
	"crypto/tls"
	"errors"
	"fmt"
	"net"
<<<<<<< HEAD
	"net/netip"
=======
>>>>>>> 2301b909
	"strings"
	"time"

	"github.com/Dreamacro/clash/common/cache"
	N "github.com/Dreamacro/clash/common/net"
	"github.com/Dreamacro/clash/common/nnip"
	"github.com/Dreamacro/clash/common/picker"
	"github.com/Dreamacro/clash/component/dialer"
	"github.com/Dreamacro/clash/component/resolver"
	C "github.com/Dreamacro/clash/constant"
	"github.com/Dreamacro/clash/log"
	"github.com/Dreamacro/clash/tunnel"

	D "github.com/miekg/dns"
)

<<<<<<< HEAD
const (
	MaxMsgSize = 65535
)

func putMsgToCache(c *cache.LruCache[string, *D.Msg], key string, msg *D.Msg) {
=======
func putMsgToCache(c *cache.LruCache, key string, msg *D.Msg) {
	// skip dns cache for acme challenge
	if q := msg.Question[0]; q.Qtype == D.TypeTXT && strings.HasPrefix(q.Name, "_acme-challenge") {
		log.Debugln("[DNS] dns cache ignored because of acme challenge for: %s", q.Name)
		return
	}

>>>>>>> 2301b909
	var ttl uint32
	switch {
	case len(msg.Answer) != 0:
		ttl = msg.Answer[0].Header().Ttl
	case len(msg.Ns) != 0:
		ttl = msg.Ns[0].Header().Ttl
	case len(msg.Extra) != 0:
		ttl = msg.Extra[0].Header().Ttl
	default:
		log.Debugln("[DNS] response msg empty: %#v", msg)
		return
	}

	c.SetWithExpire(key, msg.Copy(), time.Now().Add(time.Second*time.Duration(ttl)))
}

func setMsgTTL(msg *D.Msg, ttl uint32) {
	for _, answer := range msg.Answer {
		answer.Header().Ttl = ttl
	}

	for _, ns := range msg.Ns {
		ns.Header().Ttl = ttl
	}

	for _, extra := range msg.Extra {
		extra.Header().Ttl = ttl
	}
}

func isIPRequest(q D.Question) bool {
	return q.Qclass == D.ClassINET && (q.Qtype == D.TypeA || q.Qtype == D.TypeAAAA)
}

func transform(servers []NameServer, resolver *Resolver) []dnsClient {
	ret := []dnsClient{}
	for _, s := range servers {
		switch s.Net {
		case "https":
			ret = append(ret, newDoHClient(s.Addr, resolver, s.PreferH3, s.Params, s.ProxyAdapter))
			continue
		case "dhcp":
			ret = append(ret, newDHCPClient(s.Addr))
			continue
		case "quic":
			if doq, err := newDoQ(resolver, s.Addr, s.ProxyAdapter); err == nil {
				ret = append(ret, doq)
			} else {
				log.Fatalln("DoQ format error: %v", err)
			}
			continue
		}

		host, port, _ := net.SplitHostPort(s.Addr)
		ret = append(ret, &client{
			Client: &D.Client{
				Net: s.Net,
				TLSConfig: &tls.Config{
					ServerName: host,
				},
				UDPSize: 4096,
				Timeout: 5 * time.Second,
			},
			port:         port,
			host:         host,
			iface:        s.Interface,
			r:            resolver,
			proxyAdapter: s.ProxyAdapter,
		})
	}
	return ret
}

func handleMsgWithEmptyAnswer(r *D.Msg) *D.Msg {
	msg := &D.Msg{}
	msg.Answer = []D.RR{}

	msg.SetRcode(r, D.RcodeSuccess)
	msg.Authoritative = true
	msg.RecursionAvailable = true

	return msg
}

func msgToIP(msg *D.Msg) []netip.Addr {
	ips := []netip.Addr{}

	for _, answer := range msg.Answer {
		switch ans := answer.(type) {
		case *D.AAAA:
			ips = append(ips, nnip.IpToAddr(ans.AAAA))
		case *D.A:
			ips = append(ips, nnip.IpToAddr(ans.A))
		}
	}

	return ips
}

func msgToDomain(msg *D.Msg) string {
	if len(msg.Question) > 0 {
		return strings.TrimRight(msg.Question[0].Name, ".")
	}

	return ""
}

type dialHandler func(ctx context.Context, network, addr string) (net.Conn, error)

func getDialHandler(r *Resolver, proxyAdapter string, opts ...dialer.Option) dialHandler {
	return func(ctx context.Context, network, addr string) (net.Conn, error) {
		if len(proxyAdapter) == 0 {
			opts = append(opts, dialer.WithResolver(r))
			return dialer.DialContext(ctx, network, addr, opts...)
		} else {
			host, port, err := net.SplitHostPort(addr)
			if err != nil {
				return nil, err
			}
			adapter, ok := tunnel.Proxies()[proxyAdapter]
			if !ok {
				opts = append(opts, dialer.WithInterface(proxyAdapter))
			}
			if strings.Contains(network, "tcp") {
				// tcp can resolve host by remote
				metadata := &C.Metadata{
					NetWork: C.TCP,
					Host:    host,
					DstPort: port,
				}
				if ok {
					return adapter.DialContext(ctx, metadata, opts...)
				}
				opts = append(opts, dialer.WithResolver(r))
				return dialer.DialContext(ctx, network, addr, opts...)
			} else {
				// udp must resolve host first
				dstIP, err := resolver.ResolveIPWithResolver(ctx, host, r)
				if err != nil {
					return nil, err
				}
				metadata := &C.Metadata{
					NetWork: C.UDP,
					Host:    "",
					DstIP:   dstIP,
					DstPort: port,
				}
				if !ok {
					return dialer.DialContext(ctx, network, addr, opts...)
				}

				if !adapter.SupportUDP() {
					return nil, fmt.Errorf("proxy adapter [%s] UDP is not supported", proxyAdapter)
				}

				packetConn, err := adapter.ListenPacketContext(ctx, metadata, opts...)
				if err != nil {
					return nil, err
				}

				return N.NewBindPacketConn(packetConn, metadata.UDPAddr()), nil
			}
		}
	}
}

func listenPacket(ctx context.Context, proxyAdapter string, network string, addr string, r *Resolver, opts ...dialer.Option) (net.PacketConn, error) {
	host, port, err := net.SplitHostPort(addr)
	if err != nil {
		return nil, err
	}
	adapter, ok := tunnel.Proxies()[proxyAdapter]
	if !ok && len(proxyAdapter) != 0 {
		opts = append(opts, dialer.WithInterface(proxyAdapter))
	}

	// udp must resolve host first
	dstIP, err := resolver.ResolveIPWithResolver(ctx, host, r)
	if err != nil {
		return nil, err
	}
	metadata := &C.Metadata{
		NetWork: C.UDP,
		Host:    "",
		DstIP:   dstIP,
		DstPort: port,
	}
	if !ok {
		return dialer.ListenPacket(ctx, dialer.ParseNetwork(network, dstIP), "", opts...)
	}

	if !adapter.SupportUDP() {
		return nil, fmt.Errorf("proxy adapter [%s] UDP is not supported", proxyAdapter)
	}

	return adapter.ListenPacketContext(ctx, metadata, opts...)
}

func batchExchange(ctx context.Context, clients []dnsClient, m *D.Msg) (msg *D.Msg, err error) {
	fast, ctx := picker.WithTimeout[*D.Msg](ctx, resolver.DefaultDNSTimeout)
	for _, client := range clients {
		r := client
		fast.Go(func() (*D.Msg, error) {
			m, err := r.ExchangeContext(ctx, m)
			if err != nil {
				return nil, err
			} else if m.Rcode == D.RcodeServerFailure || m.Rcode == D.RcodeRefused {
				return nil, errors.New("server failure")
			}
			return m, nil
		})
	}

	elm := fast.Wait()
	if elm == nil {
		err := errors.New("all DNS requests failed")
		if fErr := fast.Error(); fErr != nil {
			err = fmt.Errorf("%w, first error: %s", err, fErr.Error())
		}
		return nil, err
	}

	msg = elm
	return
}<|MERGE_RESOLUTION|>--- conflicted
+++ resolved
@@ -6,10 +6,7 @@
 	"errors"
 	"fmt"
 	"net"
-<<<<<<< HEAD
 	"net/netip"
-=======
->>>>>>> 2301b909
 	"strings"
 	"time"
 
@@ -26,21 +23,16 @@
 	D "github.com/miekg/dns"
 )
 
-<<<<<<< HEAD
 const (
 	MaxMsgSize = 65535
 )
 
 func putMsgToCache(c *cache.LruCache[string, *D.Msg], key string, msg *D.Msg) {
-=======
-func putMsgToCache(c *cache.LruCache, key string, msg *D.Msg) {
 	// skip dns cache for acme challenge
 	if q := msg.Question[0]; q.Qtype == D.TypeTXT && strings.HasPrefix(q.Name, "_acme-challenge") {
 		log.Debugln("[DNS] dns cache ignored because of acme challenge for: %s", q.Name)
 		return
 	}
-
->>>>>>> 2301b909
 	var ttl uint32
 	switch {
 	case len(msg.Answer) != 0:
