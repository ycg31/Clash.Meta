--- conflicted
+++ resolved
@@ -65,19 +65,11 @@
 	onEvict        EvictCallback[K, V]
 }
 
-<<<<<<< HEAD
-// NewLRUCache creates an LruCache
-func NewLRUCache[K comparable, V any](options ...Option[K, V]) *LruCache[K, V] {
+// New creates an LruCache
+func New[K comparable, V any](options ...Option[K, V]) *LruCache[K, V] {
 	lc := &LruCache[K, V]{
 		lru:   list.New[*entry[K, V]](),
 		cache: make(map[K]*list.Element[*entry[K, V]]),
-=======
-// New creates an LruCache
-func New(options ...Option) *LruCache {
-	lc := &LruCache{
-		lru:   list.New(),
-		cache: make(map[any]*list.Element),
->>>>>>> de264c42
 	}
 
 	for _, option := range options {
